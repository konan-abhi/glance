--- conflicted
+++ resolved
@@ -502,19 +502,8 @@
         # to delete the image if the backend doesn't yet store it.
         # See https://bugs.launchpad.net/glance/+bug/747799
         if image['location']:
-<<<<<<< HEAD
             schedule_delete_from_backend(image['location'], self.options, id)
-        registry.delete_image_metadata(self.options, id)
-=======
-            try:
-                delete_from_backend(image['location'])
-            except (UnsupportedBackend, exception.NotFound):
-                msg = "Failed to delete image from store (%s). " + \
-                      "Continuing with deletion from registry."
-                logger.error(msg % (image['location'],))
-
         registry.delete_image_metadata(self.options, req.context, id)
->>>>>>> 8d66dcbe
 
     def get_image_meta_or_404(self, request, id):
         """
