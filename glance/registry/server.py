--- conflicted
+++ resolved
@@ -14,8 +14,9 @@
 #    WARRANTIES OR CONDITIONS OF ANY KIND, either express or implied. See the
 #    License for the specific language governing permissions and limitations
 #    under the License.
+
 """
-Parllax Image controller
+Reference implementation registry server WSGI controller
 """
 
 import json
@@ -31,7 +32,9 @@
 
 logger = logging.getLogger('glance.registry.server')
 
-DISPLAY_FIELDS_IN_INDEX = ['id', 'name', 'size', 'checksum']
+DISPLAY_FIELDS_IN_INDEX = ['id', 'name', 'size',
+                           'disk_format', 'container_format',
+                           'checksum']
 
 
 class Controller(wsgi.Controller):
@@ -55,12 +58,13 @@
             'id': <ID>,
             'name': <NAME>,
             'size': <SIZE>,
+            'disk_format': <DISK_FORMAT>,
+            'container_format': <CONTAINER_FORMAT>,
             'checksum': <CHECKSUM>
             }
 
         """
         images = db_api.image_get_all_public(None)
-<<<<<<< HEAD
         results = []
         for image in images:
             result = {}
@@ -68,14 +72,6 @@
                 result[field] = image[field]
             results.append(result)
         return dict(images=results)
-=======
-        image_dicts = [dict(id=i['id'],
-                            name=i['name'],
-                            disk_format=i['disk_format'],
-                            container_format=i['container_format'],
-                            size=i['size']) for i in images]
-        return dict(images=image_dicts)
->>>>>>> 5c78a0e7
 
     def detail(self, req):
         """Return detailed information for all public, non-deleted images
